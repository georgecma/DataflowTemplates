/*
 * Copyright (C) 2018 Google LLC
 *
 * Licensed under the Apache License, Version 2.0 (the "License"); you may not
 * use this file except in compliance with the License. You may obtain a copy of
 * the License at
 *
 *   http://www.apache.org/licenses/LICENSE-2.0
 *
 * Unless required by applicable law or agreed to in writing, software
 * distributed under the License is distributed on an "AS IS" BASIS, WITHOUT
 * WARRANTIES OR CONDITIONS OF ANY KIND, either express or implied. See the
 * License for the specific language governing permissions and limitations under
 * the License.
 */
package com.google.cloud.teleport.templates.common;

import com.google.cloud.teleport.metadata.TemplateParameter;
import org.apache.beam.sdk.options.Default;
import org.apache.beam.sdk.options.Description;
import org.apache.beam.sdk.options.PipelineOptions;
import org.apache.beam.sdk.options.Validation;
import org.apache.beam.sdk.options.ValueProvider;

/** Options for beam TextIO. */
public class TextConverters {

  /** Options for reading data from a Filesystem. */
  public interface FilesystemReadOptions extends PipelineOptions {

    @TemplateParameter.Text(
        order = 1,
        regexes = {"^gs:\\/\\/[^\\n\\r]+$"},
        description = "Input file(s) in Cloud Storage",
<<<<<<< HEAD
        helpText = "A Cloud Storage path pattern that specifies the location of your text data files. For example, `gs://mybucket/somepath/*.json`.")
=======
        helpText =
            "A Cloud Storage path pattern that specifies the location of your text data files. For example, `gs://mybucket/somepath/*.json`.")
>>>>>>> 3a154b6a
    ValueProvider<String> getTextReadPattern();

    void setTextReadPattern(ValueProvider<String> textReadPattern);
  }

  /** Options for writing data to a Filesystem. */
  public interface FilesystemWriteOptions extends PipelineOptions {
    @TemplateParameter.GcsWriteFolder(
        order = 2,
        description = "Output file directory in Cloud Storage",
        helpText = "The Cloud Storage path prefix that specifies where the data is written.",
        example = "gs://mybucket/somefolder/")
    ValueProvider<String> getTextWritePrefix();

    void setTextWritePrefix(ValueProvider<String> textWritePrefix);
  }

  /** Options for writing into a filesystem using sharded files in windows. */
  public interface FilesystemWindowedWriteOptions extends PipelineOptions {

    @TemplateParameter.GcsWriteFolder(
        order = 1,
        description = "Output file directory in Cloud Storage",
        helpText =
            "The path and filename prefix for writing output files. Must end with a slash. DateTime formatting is used to parse directory path for date & time formatters.",
        example = "gs://your-bucket/your-path")
    @Validation.Required
    ValueProvider<String> getOutputDirectory();

    void setOutputDirectory(ValueProvider<String> value);

    @TemplateParameter.Text(
        order = 2,
        description = "Output filename prefix of the files to write",
        helpText = "The prefix to place on each windowed file.",
        example = "output-")
    @Default.String("output")
    ValueProvider<String> getOutputFilenamePrefix();

    void setOutputFilenamePrefix(ValueProvider<String> value);

    @Description("The suffix of the files to write.")
    @Default.String("")
    ValueProvider<String> getOutputFilenameSuffix();

    void setOutputFilenameSuffix(ValueProvider<String> value);

    @Description(
        "The shard template of the output file. Specified as repeating sequences "
            + "of the letters 'S' or 'N' (example: SSS-NNN). These are replaced with the "
            + "shard number, or number of shards respectively")
    @Default.String("W-P-SS-of-NN")
    ValueProvider<String> getOutputShardTemplate();

    void setOutputShardTemplate(ValueProvider<String> value);

    @TemplateParameter.Integer(
        order = 4,
        optional = true,
        description = "Maximum output shards",
        helpText =
            "The maximum number of output shards produced when writing. A higher number of "
                + "shards means higher throughput for writing to Cloud Storage, but potentially higher "
                + "data aggregation cost across shards when processing output Cloud Storage files.")
    @Default.Integer(1)
    Integer getNumShards();

    void setNumShards(Integer value);

    @TemplateParameter.Duration(
        order = 5,
        optional = true,
        description = "Window duration",
        helpText =
            "The window duration/size in which data will be written to Cloud Storage. Allowed formats are: Ns (for "
                + "seconds, example: 5s), Nm (for minutes, example: 12m), Nh (for hours, example: 2h).",
        example = "5m")
    @Default.String("1m")
    String getWindowDuration();

    void setWindowDuration(String value);
  }
}<|MERGE_RESOLUTION|>--- conflicted
+++ resolved
@@ -32,12 +32,8 @@
         order = 1,
         regexes = {"^gs:\\/\\/[^\\n\\r]+$"},
         description = "Input file(s) in Cloud Storage",
-<<<<<<< HEAD
-        helpText = "A Cloud Storage path pattern that specifies the location of your text data files. For example, `gs://mybucket/somepath/*.json`.")
-=======
         helpText =
             "A Cloud Storage path pattern that specifies the location of your text data files. For example, `gs://mybucket/somepath/*.json`.")
->>>>>>> 3a154b6a
     ValueProvider<String> getTextReadPattern();
 
     void setTextReadPattern(ValueProvider<String> textReadPattern);
