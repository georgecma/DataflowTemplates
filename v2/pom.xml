--- conflicted
+++ resolved
@@ -686,10 +686,7 @@
     </profiles>
 
     <modules>
-<<<<<<< HEAD
         <module>bigtable-cdc-to-hbase</module>
-=======
->>>>>>> 4a65a30b
         <module>bigtable-common</module>
         <module>bigquery-to-bigtable</module>
         <module>bigquery-to-parquet</module>
